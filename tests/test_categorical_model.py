--- conflicted
+++ resolved
@@ -28,10 +28,7 @@
     DecisionCatModel, TrainableDecisionCatModel)
 from catlearn.algebra_models import (
     Algebra, VectAlgebra, VectMultAlgebra, MatrixAlgebra, AffineAlgebra)
-<<<<<<< HEAD
-=======
-
->>>>>>> f904d87d
+
 
 # List of algebras to verify
 # Automagic, adding an algebra will get tested right away
