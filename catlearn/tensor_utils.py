--- conflicted
+++ resolved
@@ -7,12 +7,7 @@
 
 various utilities for tensor manipulation
 """
-
-<<<<<<< HEAD
 from typing import Optional, Sequence, Iterable, Tuple
-=======
-from typing import Optional, Sequence, Callable, Iterable, Tuple, Any
->>>>>>> f904d87d
 import torch
 from torch import Tensor as Tsor
 from torch.nn.functional import kl_div
